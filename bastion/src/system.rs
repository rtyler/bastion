use crate::broadcast::{Broadcast, Parent, Sender};
use crate::context::{BastionId, NIL_ID};
use crate::message::{BastionMessage, Deployment};
use crate::supervisor::{Supervisor, SupervisorRef};
use bastion_executor::pool;
use futures::prelude::*;
use futures::stream::FuturesUnordered;
use futures::{pending, poll};
use fxhash::{FxHashMap, FxHashSet};
use lazy_static::lazy_static;
use lightproc::prelude::*;
use qutex::Qutex;
use std::task::Poll;

<<<<<<< HEAD
static mut SYSTEM_SPV: Option<SupervisorRef> = None;
=======
pub(crate) struct GlobalSystem {
    sender: Sender,
    supervisor: SupervisorRef,
    handle: Qutex<Option<RecoverableHandle<()>>>,
}
>>>>>>> 8c695747

lazy_static! {
    pub(crate) static ref SYSTEM: GlobalSystem = System::init();
}

#[derive(Debug)]
struct System {
    bcast: Broadcast,
    launched: FxHashMap<BastionId, RecoverableHandle<Supervisor>>,
    // TODO: set limit
    restart: FxHashSet<BastionId>,
    waiting: FuturesUnordered<RecoverableHandle<Supervisor>>,
    pre_start_msgs: Vec<BastionMessage>,
    started: bool,
}

impl GlobalSystem {
    fn new(sender: Sender, supervisor: SupervisorRef, handle: RecoverableHandle<()>) -> Self {
        let handle = Some(handle);
        let handle = Qutex::new(handle);

        GlobalSystem {
            sender,
            supervisor,
            handle,
        }
    }

    pub(crate) fn sender(&self) -> &Sender {
        &self.sender
    }

    pub(crate) fn supervisor(&self) -> &SupervisorRef {
        &self.supervisor
    }

    pub(crate) fn handle(&self) -> Qutex<Option<RecoverableHandle<()>>> {
        self.handle.clone()
    }
}

impl System {
    fn init() -> GlobalSystem {
        info!("System: Initializing.");
        let parent = Parent::none();
        let bcast = Broadcast::with_id(parent, NIL_ID);
        let launched = FxHashMap::default();
        let restart = FxHashSet::default();
        let waiting = FuturesUnordered::new();
        let pre_start_msgs = Vec::new();
        let started = false;

        let sender = bcast.sender().clone();

        let system = System {
            bcast,
            launched,
            restart,
            waiting,
            pre_start_msgs,
            started,
        };

        debug!("System: Creating the system supervisor.");
        let parent = Parent::system();
        let bcast = Broadcast::with_id(parent, NIL_ID);

        let supervisor = Supervisor::system(bcast);
        let supervisor_ref = supervisor.as_ref();

        let msg = BastionMessage::deploy_supervisor(supervisor);
        system.bcast.send_self(msg);

        debug!("System: Launching.");
        let stack = system.stack();
        let handle = pool::spawn(system.run(), stack);

<<<<<<< HEAD
        // FIXME: panics?
        let mut system = SYSTEM.clone().lock().wait().unwrap();
        *system = Some(handle);

        // FIXME: unsafe?
        unsafe { SYSTEM_SPV = Some(supervisor_ref) };

        sender
=======
        GlobalSystem::new(sender, supervisor_ref, handle)
>>>>>>> 8c695747
    }

    fn stack(&self) -> ProcStack {
        // FIXME: with_id
        ProcStack::default()
    }

<<<<<<< HEAD
    pub(crate) fn root_supervisor() -> Option<&'static SupervisorRef> {
        unsafe { SYSTEM_SPV.as_ref() }
    }

=======
>>>>>>> 8c695747
    // TODO: set a limit?
    async fn recover(&mut self, mut supervisor: Supervisor) {
        warn!("System: Recovering Supervisor({}).", supervisor.id());
        supervisor.callbacks().before_restart();

        let parent = Parent::system();
        let bcast = if supervisor.id() == &NIL_ID {
            None
        } else {
            Some(Broadcast::new(parent))
        };

        supervisor.reset(bcast).await;
        supervisor.callbacks().after_restart();

        self.bcast.register(supervisor.bcast());

        info!("System: Launching Supervisor({}).", supervisor.id());
        let id = supervisor.id().clone();
        let launched = supervisor.launch();
        self.launched.insert(id, launched);
    }

    async fn stop(&mut self) -> Vec<Supervisor> {
        self.bcast.stop_children();

        for (_, launched) in self.launched.drain() {
            self.waiting.push(launched);
        }

        let mut supervisors = Vec::new();
        loop {
            match poll!(&mut self.waiting.next()) {
                Poll::Ready(Some(Some(supervisor))) => {
                    debug!("System: Supervisor({}) stopped.", supervisor.id());
                    supervisors.push(supervisor);
                }
                Poll::Ready(Some(None)) => {
                    error!("System: Unknown supervisor cancelled instead of stopped.");
                }
                Poll::Ready(None) => return supervisors,
                Poll::Pending => pending!(),
            }
        }
    }

    async fn kill(&mut self) {
        self.bcast.kill_children();

        for launched in self.waiting.iter_mut() {
            launched.cancel();
        }

        for (_, launched) in self.launched.drain() {
            launched.cancel();

            self.waiting.push(launched);
        }

        loop {
            match poll!(&mut self.waiting.next()) {
                Poll::Ready(Some(Some(supervisor))) => {
                    debug!("System: Supervisor({}) killed.", supervisor.id());
                }
                Poll::Ready(Some(None)) => {
                    debug!("System: Unknown Supervisor killed.");
                }
                Poll::Ready(None) => return,
                Poll::Pending => pending!(),
            }
        }
    }

    async fn handle(&mut self, msg: BastionMessage) -> Result<(), ()> {
        match msg {
            BastionMessage::Start => unreachable!(),
            BastionMessage::Stop => {
                info!("System: Stopping.");
                for supervisor in self.stop().await {
                    supervisor.callbacks().after_stop();
                }

                return Err(());
            }
            BastionMessage::Kill => {
                info!("System: Killing.");
                self.kill().await;

                return Err(());
            }
            BastionMessage::Deploy(deployment) => match deployment {
                Deployment::Supervisor(supervisor) => {
                    debug!("System: Deploying Supervisor({}).", supervisor.id());
                    supervisor.callbacks().before_start();

                    self.bcast.register(supervisor.bcast());
                    if self.started {
                        let msg = BastionMessage::start();
                        self.bcast.send_child(supervisor.id(), msg);
                    }

                    info!("System: Launching Supervisor({}).", supervisor.id());
                    let id = supervisor.id().clone();
                    let launched = supervisor.launch();
                    self.launched.insert(id, launched);
                }
                // FIXME
                Deployment::Children(_) => unimplemented!(),
            },
            BastionMessage::Prune { id } => {
                // TODO: Err if None?
                if let Some(launched) = self.launched.remove(&id) {
                    // TODO: stop or kill?
                    self.bcast.kill_child(&id);

                    self.waiting.push(launched);
                }
            }
            // FIXME
            BastionMessage::SuperviseWith(_) => unimplemented!(),
            BastionMessage::Message(ref message) => {
                debug!("System: Broadcasting a message: {:?}", message);
                self.bcast.send_children(msg);
            }
            BastionMessage::Stopped { id } => {
                // TODO: Err if None?
                if let Some(launched) = self.launched.remove(&id) {
                    info!("System: Supervisor({}) stopped.", id);
                    self.waiting.push(launched);
                    self.restart.remove(&id);
                }
            }
            BastionMessage::Faulted { id } => {
                // TODO: Err if None?
                if let Some(launched) = self.launched.remove(&id) {
                    warn!("System: Supervisor({}) faulted.", id);
                    self.waiting.push(launched);
                    self.restart.insert(id);
                }
            }
        }

        Ok(())
    }

    async fn run(mut self) {
        info!("System: Launched.");
        loop {
            match poll!(&mut self.waiting.next()) {
                Poll::Ready(Some(Some(supervisor))) => {
                    let id = supervisor.id();
                    self.bcast.unregister(&id);

                    if self.restart.remove(&id) {
                        self.recover(supervisor).await;
                    } else {
                        supervisor.callbacks().after_stop();
                    }

                    continue;
                }
                // FIXME
                Poll::Ready(Some(None)) => unimplemented!(),
                Poll::Ready(None) | Poll::Pending => (),
            }

            match poll!(&mut self.bcast.next()) {
                // TODO: Err if started == true?
                Poll::Ready(Some(BastionMessage::Start)) => {
                    trace!(
                        "System: Received a new message (started=false): {:?}",
                        BastionMessage::Start
                    );
                    info!("System: Starting.");
                    self.started = true;

                    let msg = BastionMessage::start();
                    self.bcast.send_children(msg);

                    let msgs = self.pre_start_msgs.drain(..).collect::<Vec<_>>();
                    self.pre_start_msgs.shrink_to_fit();

                    debug!("System: Replaying messages received before starting.");
                    for msg in msgs {
                        trace!("System: Replaying message: {:?}", msg);
                        // FIXME: Err(Error)?
                        if self.handle(msg).await.is_err() {
                            // FIXME: panics?
                            let mut system = SYSTEM.handle().lock_async().await.unwrap();
                            *system = None;

                            return;
                        }
                    }
                }
                Poll::Ready(Some(msg)) if !self.started => {
                    trace!("System: Received a new message (started=false): {:?}", msg);
                    self.pre_start_msgs.push(msg);
                }
                Poll::Ready(Some(msg)) => {
                    trace!("System: Received a new message (started=true): {:?}", msg);
                    if self.handle(msg).await.is_err() {
                        // FIXME: panics?
                        let mut system = SYSTEM.handle().lock_async().await.unwrap();
                        *system = None;

                        return;
                    }
                }
                // NOTE: because `Broadcast` always holds both a `Sender` and
                //      `Receiver` of the same channel, this would only be
                //      possible if the channel was closed, which never happens.
                Poll::Ready(None) => unreachable!(),
                Poll::Pending => pending!(),
            }
        }
    }
}<|MERGE_RESOLUTION|>--- conflicted
+++ resolved
@@ -12,15 +12,11 @@
 use qutex::Qutex;
 use std::task::Poll;
 
-<<<<<<< HEAD
-static mut SYSTEM_SPV: Option<SupervisorRef> = None;
-=======
 pub(crate) struct GlobalSystem {
     sender: Sender,
     supervisor: SupervisorRef,
     handle: Qutex<Option<RecoverableHandle<()>>>,
 }
->>>>>>> 8c695747
 
 lazy_static! {
     pub(crate) static ref SYSTEM: GlobalSystem = System::init();
@@ -98,18 +94,7 @@
         let stack = system.stack();
         let handle = pool::spawn(system.run(), stack);
 
-<<<<<<< HEAD
-        // FIXME: panics?
-        let mut system = SYSTEM.clone().lock().wait().unwrap();
-        *system = Some(handle);
-
-        // FIXME: unsafe?
-        unsafe { SYSTEM_SPV = Some(supervisor_ref) };
-
-        sender
-=======
         GlobalSystem::new(sender, supervisor_ref, handle)
->>>>>>> 8c695747
     }
 
     fn stack(&self) -> ProcStack {
@@ -117,13 +102,6 @@
         ProcStack::default()
     }
 
-<<<<<<< HEAD
-    pub(crate) fn root_supervisor() -> Option<&'static SupervisorRef> {
-        unsafe { SYSTEM_SPV.as_ref() }
-    }
-
-=======
->>>>>>> 8c695747
     // TODO: set a limit?
     async fn recover(&mut self, mut supervisor: Supervisor) {
         warn!("System: Recovering Supervisor({}).", supervisor.id());
